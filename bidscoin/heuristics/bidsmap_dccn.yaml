# --------------------------------------------------------------------------------
# This is a template bidsmap with the key-value mappings for the different BIDS
# datatypes (anat, func, dwi, etc). The datatype attributes are the keys that map
# onto the BIDS labels. The bidsmap data-structure should be 5 levels deep:
#
# dict       : dict     : list     : dict        : dict
# dataformat : datatype : run-item : bidsmapping : mapping-data
#
# NB:
# 1) This bidsmap is intended to be used by the bidsmapper for data discovery.
#    Although generally not recommended, it can also be used directly by the bidscoiner
# 2) This bidsmap is tailored to standard data acquisitions at the Donders Centre for
#    Cognitive Neuroimaging (DCCN). You may consider (Institute) users may create their
#    own bidsmap_[template].yaml or bidsmap_[sample].yaml file
#
# For more information, see: https://bidscoin.readthedocs.io
# --------------------------------------------------------------------------------


Options:
# --------------------------------------------------------------------------------
# General options and plugins
# --------------------------------------------------------------------------------
  bidscoin:
    version: 3.8.0                  # BIDScoin version (should correspond with the version in ../bidscoin/version.txt)
    bidsignore: mrs/;extra_data/    # Semicolon-separated list of entries that are added to the .bidsignore file (for more info, see BIDS specifications), e.g. extra_data/;pet/;myfile.txt;yourfile.csv
    subprefix: sub-                 # The subject prefix of the source data
    sesprefix: ses-                 # The session prefix of the source data
    unknowntypes: [mrs, extra_data] # A list of datatypes that are converted to BIDS-like datatype folders
    ignoretypes: [exclude]          # A list of datatypes that are excluded / not converted to BIDS
    unzip:                          # Wildcard pattern to select tarball/zip-files in the source folders that need to be unzipped (in a tempdir) to expose the data, e.g. '*.tar.gz'
  plugins:                          # List of plugins with plugin-specific key-value pairs (that can be used by the plugin)
    dcm2niix2bids:                  # See dcm2niix -h and https://www.nitrc.org/plugins/mwiki/index.php/dcm2nii:MainPage#General_Usage for more info
      command: dcm2niix             # Command to run dcm2niix, e.g. "module add dcm2niix/1.0.20180622; dcm2niix" or "PATH=/opt/dcm2niix/bin:$PATH; dcm2niix" or /opt/dcm2niix/bin/dcm2niix or 'C:\"Program Files"\dcm2niix\dcm2niix.exe' (use quotes to deal with whitespaces in the path)
      args: -b y -z y -i n -l n     # Argument string that is passed to dcm2niix. Tip: SPM users may want to use '-z n' (which produces unzipped NIfTI's, see dcm2niix -h for more information)
      anon: y                       # Set this anonymization flag to 'y' to round off age and discard acquisition date from the meta data
      meta: [.json, .tsv, .tsv.gz]  # The file extensions of the equally named metadata sourcefiles that are copied over to the BIDS sidecar files
    spec2nii2bids:                  # The settings for the spec2nii2bids plugin
      command: spec2nii             # Command to run spec2nii, e.g. "module add spec2nii; spec2nii" or "PATH=/opt/spec2nii/bin:$PATH; spec2nii" or /opt/spec2nii/bin/spec2nii or 'C:\"Program Files"\spec2nii\spec2nii.exe' (note the quotes to deal with the whitespace)
      args:                         # Argument string that is passed to spec2nii (see spec2nii -h for more information)
      anon: y                       # Set this anonymization flag to 'y' to round off age and discard acquisition date from the meta data
      meta: [.json, .tsv, .tsv.gz]  # The file extensions of the equally named metadata sourcefiles that are copied over to the BIDS sidecar files
      multiraid: 2                  # The mapVBVD argument for selecting the multiraid Twix file to load (default = 2, i.e. 2nd file)
#    phys2bidscoin:                  # The settings for the phys2bidscoin plugin
    pet2bids:
      command: dcm2niix4pet
      args:
      anon:
      meta: [.json, .tsv]


DICOM:
# --------------------------------------------------------------------------------
# DICOM key-value heuristics (DICOM fields that are mapped to the BIDS labels)
# --------------------------------------------------------------------------------
  subject: <<filepath:/sub-(.*?)/>>   # This filesystem property extracts the subject label from the source directory. NB: Any property or attribute can be used as subject-label, e.g. <PatientID>
  session: <<filepath:/sub-.*?/ses-(.*?)/>>   # This filesystem property extracts the subject label from the source directory. NB: Any property or attribute can be used as session-label, e.g. <StudyID>

  anat:       # ----------------------- All anatomical runs --------------------
  - provenance:                   # The fullpath name of the DICOM file from which the attributes are read. Serves also as a look-up key to find a run in the bidsmap
    properties: &fileprop         # This is an optional (stub) entry of properties matching (could be added to any run-item)
      filepath:                   # File folder, e.g. ".*/Parkinson/.*" or ".*(phantom|bottle).*"
      filename:                   # File name, e.g. ".*fmap.*" or ".*(fmap|field.?map|B0.?map).*"
      filesize:                   # File size, e.g. "2[4-6]\d MB" for matching files between 240-269 MB
      nrfiles:                    # Number of files in the folder
    attributes: &anat_dicomattr   # An empty / non-matching reference dictionary that can be derefenced in other run-items of this data type
      Modality:
      ProtocolName:
      SeriesDescription:
      ImageType:
      SequenceName:
      SequenceVariant:
      ScanningSequence:
      MRAcquisitionType:
      SliceThickness:
      FlipAngle:
      EchoNumbers:
      EchoTime:
      EffectiveEchoTime:
      RepetitionTime:
      InPlanePhaseEncodingDirection:
    bids: &anat_dicoment_nonparametric  # See: schema/datatypes/anat.yaml
      acq: <SeriesDescription>    # This will be expanded by the bidsmapper (so the user can edit it in the bidseditor)
      ce:
      rec:
      run: <<1>>                  # This will be updated dynamically during bidscoiner runtime (as it depends on the already existing files)
      part: ['', mag, phase, real, imag, 0]   # # This BIDS value list will be shown as a dropdown menu in the bidseditor with the first (empty) item selected (as indicated by the last item, i.e. 0)
      suffix: T1w
    meta:                         # This is an optional entry for meta-data that will be appended to the json sidecar files produced by dcm2niix
  - provenance:
    attributes:
      <<: *anat_dicomattr
      ProtocolName: (?i).*(MPRAGE|T1w).*
      MRAcquisitionType: 3D
    bids: *anat_dicoment_nonparametric
  - provenance:
    attributes:
      <<: *anat_dicomattr
      ProtocolName: (?i).*T2w.*
      SequenceVariant: "['SK', 'SP']"
    bids:
      <<: *anat_dicoment_nonparametric
      suffix: T2w
  - provenance:
    attributes:
      <<: *anat_dicomattr
      ProtocolName: (?i).*TSE.*vfl.*
      ImageType: .*'NORM'.*             # NB: The non-NORM image is saved in 'extra_data'
      SequenceVariant: "['SK', 'SP']"
      ScanningSequence: SE
    bids:
      <<: *anat_dicoment_nonparametric
      suffix: T2w
  - provenance:
    attributes:
      <<: *anat_dicomattr
      ProtocolName: .*PDw.*
    bids:
      <<: *anat_dicoment_nonparametric
      suffix: PDw
  - provenance:
    attributes:
      <<: *anat_dicomattr
      ProtocolName: (?i).*T2star.*
    bids:
      <<: *anat_dicoment_nonparametric
      suffix: T2starw
  - provenance:
    attributes:
      <<: *anat_dicomattr
      ProtocolName: (?i).*FLAIR.*
      ScanningSequence: .*'?IR'?.*
    bids:
      <<: *anat_dicoment_nonparametric
      suffix: FLAIR
  - provenance:
    attributes:
      <<: *anat_dicomattr
      ProtocolName: (?i).*Inplane.?T1.*
    bids:
      <<: *anat_dicoment_nonparametric
      suffix: inplaneT1
  - provenance:
    attributes:
      <<: *anat_dicomattr
      ProtocolName: (?i).*Inplane.?T2.*
    bids:
      <<: *anat_dicoment_nonparametric
      suffix: inplaneT2
  - provenance:
    attributes:
      <<: *anat_dicomattr
      ProtocolName: .*PDT2.*
    bids:
      <<: *anat_dicoment_nonparametric
      suffix: PDT2
  - provenance:
    attributes:
      <<: *anat_dicomattr
      ProtocolName: (?i).*ANGIO.*
    bids:
      <<: *anat_dicoment_nonparametric
      suffix: angio
  - provenance:
    attributes:
      <<: *anat_dicomattr
      ProtocolName: (?i).*T1.?map.*
    bids: &anat_dicoment_parametric     # See: schema/datatypes/anat.yaml
      acq: <ProtocolName>
      ce:
      rec:
      run: <<1>>
      suffix: T1map
  - provenance:
    attributes:
      <<: *anat_dicomattr
      ProtocolName: (?i).*T2.?map.*
    bids:
      <<: *anat_dicoment_parametric
      suffix: T2map
  - provenance:
    attributes:
      <<: *anat_dicomattr
      ProtocolName: (?i).*T2star.?map.*
    bids:
      <<: *anat_dicoment_parametric
      suffix: T2starmap
  - provenance:
    attributes:
      <<: *anat_dicomattr
      ProtocolName: (?i).*R1.?map.*
    bids:
      <<: *anat_dicoment_parametric
      suffix: R1map
  - provenance:
    attributes:
      <<: *anat_dicomattr
      ProtocolName: (?i).*R2.?map.*
    bids:
      <<: *anat_dicoment_parametric
      suffix: R2map
  - provenance:
    attributes:
      <<: *anat_dicomattr
      ProtocolName: (?i).*R2star.?map.*
    bids:
      <<: *anat_dicoment_parametric
      suffix: R2starmap
  - provenance:
    attributes:
      <<: *anat_dicomattr
      ProtocolName: (?i).*PD.?map.*
    bids:
      <<: *anat_dicoment_parametric
      suffix: PDmap
  - provenance:
    attributes:
      <<: *anat_dicomattr
      ProtocolName: (?i).*MTR.?map.*
    bids:
      <<: *anat_dicoment_parametric
      suffix: MTRmap
  - provenance:
    attributes:
      <<: *anat_dicomattr
      ProtocolName: (?i).*MT.?sat.*
    bids:
      <<: *anat_dicoment_parametric
      suffix: MTsat
  - provenance:
    attributes:
      <<: *anat_dicomattr
      ProtocolName: (?i).*MP2RAGE.*
      SeriesDescription: (?i).*UNI.*
      MRAcquisitionType: 3D
    bids:
      <<: *anat_dicoment_parametric
      suffix: UNIT1
  - provenance:
    attributes:
      <<: *anat_dicomattr
      ProtocolName: (?i).*T1rho.*
    bids:
      <<: *anat_dicoment_parametric
      suffix: T1rho
  - provenance:
    attributes:
      <<: *anat_dicomattr
      ProtocolName: (?i).*MWF.?map.*
    bids:
      <<: *anat_dicoment_parametric
      suffix: MWFmap
  - provenance:
    attributes:
      <<: *anat_dicomattr
      ProtocolName: (?i).*MTV.?map.*
    bids:
      <<: *anat_dicoment_parametric
      suffix: MTVmap
  - provenance:
    attributes:
      <<: *anat_dicomattr
      ProtocolName: (?i).*PDT2.?map.*
    bids:
      <<: *anat_dicoment_parametric
      suffix: PDT2map
  - provenance:
    attributes:
      <<: *anat_dicomattr
      ProtocolName: (?i).*Chi.?map.*
    bids:
      <<: *anat_dicoment_parametric
      suffix: Chimap
  - provenance:
    attributes:
      <<: *anat_dicomattr
      ProtocolName: (?i).*S0.?map.*
    bids:
      <<: *anat_dicoment_parametric
      suffix: S0map
  - provenance:
    attributes:
      <<: *anat_dicomattr
      ProtocolName: (?i).*M0.?map.*
    bids:
      <<: *anat_dicoment_parametric
      suffix: M0map
  - provenance:
    attributes: *anat_dicomattr
    bids: &anat_dicoment_defacemask     # See: schema/datatypes/anat.yaml
      acq: <SeriesDescription>
      ce:
      rec:
      run: <<1>>
      mod:
      suffix: defacemask
  - provenance:
    attributes:
      <<: *anat_dicomattr
      ProtocolName: (?i).*ME.?SE.*
    bids: &anat_dicoment_multiecho      # See: schema/datatypes/anat.yaml
      acq: <SeriesDescription>
      ce:
      rec:
      run: <<1>>
      echo: <EchoNumbers>
      part: ['', mag, phase, real, imag, 0]
      suffix: MESE
  - provenance:
    attributes:
      <<: *anat_dicomattr
      ProtocolName: (?i).*ME.?GRE.*
    bids:
      <<: *anat_dicoment_multiecho
      suffix: MEGRE
  - provenance:
    attributes:
      <<: *anat_dicomattr
      ProtocolName: (?i).*VFA.*
    bids: &anat_dicoment_multiflip      # See: schema/datatypes/anat.yaml
      acq: <SeriesDescription>
      ce:
      rec:
      echo: <EchoNumbers>
      run: <<1>>
      flip:
      part: ['', mag, phase, real, imag, 0]
      suffix: VFA
  - provenance:
    attributes:
      <<: *anat_dicomattr
      ProtocolName: (?i).*IR.?T1.*
    bids: &anat_dicoment_multiinv       # See: schema/datatypes/anat.yaml
      acq: <SeriesDescription>
      ce:
      rec:
      run: <<1>>
      inv:
      part: ['', mag, phase, real, imag, 0]
      suffix: IRT1
  - provenance:
    attributes:
      <<: *anat_dicomattr
      ProtocolName: (?i).*MP2RAGE.*
      SeriesDescription: (?i).*INV1.*
      MRAcquisitionType: 3D
    bids: &anat_dicoment_mp2rage        # See: schema/datatypes/anat.yaml
      acq: <ProtocolName>
      ce:
      rec:
      run: <<1>>
      echo:
      flip:
      inv: 1
      part: ['', mag, phase, real, imag, 0]
      suffix: MP2RAGE
  - provenance:
    attributes:
      <<: *anat_dicomattr
      ProtocolName: (?i).*MP2RAGE.*
      SeriesDescription: (?i).*INV2.*
      MRAcquisitionType: 3D
    bids:
      <<: *anat_dicoment_mp2rage
      inv: 2
  - provenance:
    attributes:
      <<: *anat_dicomattr
      ProtocolName: (?i).*MPM.*
      EffectiveEchoTime:
    bids: &anat_dicoment_vfamt          # See: schema/datatypes/anat.yaml
      acq: <SeriesDescription>
      ce:
      rec:
      run: <<1>>
      echo:
      flip:
      mt:
      part: ['', mag, phase, real, imag, 0]
      suffix: MPM
    meta:
      EffectiveEchoTime: <<EffectiveEchoTime>>
  - provenance:
    attributes:
      <<: *anat_dicomattr
      ProtocolName: (?i).*MTS.*
    bids:
      <<: *anat_dicoment_vfamt
      suffix: MTS
  - provenance:
    attributes:
      <<: *anat_dicomattr
      ProtocolName: (?i).*MTR.*
    bids: &anat_dicoment_mtr            # See: schema/datatypes/anat.yaml
      acq: <SeriesDescription>
      ce:
      rec:
      run: <<1>>
      mt:
      part: ['', mag, phase, real, imag, 0]
      suffix: MTR

  func:       # ----------------------- All functional runs --------------------
  - provenance:                         # The first item with empty attributes will not match anything but is used by default when changing datatype in the bidseditor GUI -> suffix = bold
    attributes: &func_dicomattr
      Modality:
      ProtocolName:
      SeriesDescription:
      ImageType:
      SequenceName:
      SequenceVariant:
      ScanningSequence:
      MRAcquisitionType:
      SliceThickness:
      FlipAngle:
      EchoNumbers:
      EchoTime:
      EffectiveEchoTime:
      RepetitionTime:
      InPlanePhaseEncodingDirection:
    bids: &func_dicoment_func           # See: schema/datatypes/func.yaml
      task: <ProtocolName>              # More consistent between SBREF and PHYSIO files
      acq:
      ce:
      dir:
      rec:
      run: <<1>>
      echo: <EchoNumbers>
      part: ['', mag, phase, real, imag, 0]
      suffix: bold
    meta: &func_meta
      TaskName: <ProtocolName>
      B0FieldSource:
      B0FieldIdentifier:
  - provenance:                         # First match the SBREF bold runs (the normal bold runs don't have SBREF in the seriesdescription)
    attributes:
      <<: *func_dicomattr
      SeriesDescription: (?i).*(f.?MRI|task|BOLD|func|rest|RSN|CMRR.*_TR).*SBREF.*
    bids:
      <<: *func_dicoment_func
      suffix: sbref
    meta: *func_meta
  - provenance:                         # Then match the PHYSIO runs (the normal bold runs don't have PHYSIO in the seriesdescription)
    attributes:
      <<: *func_dicomattr
      ProtocolName: (?i).*(f.?MRI|task|BOLD|func|rest|RSN|CMRR.*_TR).*
      ImageType: .*'PHYSIO'.*
    bids: &func_dicoment_timeseries     # See: schema/datatypes/func.yaml
      task: <ProtocolName>
      acq:
      ce:
      dir:
      rec:
      recording:
      run: <<1>>
      suffix: physio
    meta:
      TaskName: <ProtocolName>
  - provenance:
    attributes:
      <<: *func_dicomattr
      SeriesDescription: (?i).*(f.?MRI|task|BOLD|func|rest|RSN|CMRR.*_TR).*PHYSIO.*
    bids: *func_dicoment_timeseries
    meta: *func_meta
  - provenance:                         # Then catch the bold runs themselves
    attributes:
      <<: *func_dicomattr
      ProtocolName: (?i).*(f.?MRI|task|BOLD|func|rest|RSN|CMRR.*_TR).*
    bids: *func_dicoment_func
    meta: *func_meta
  - provenance:
    attributes:
      <<: *func_dicomattr
      ProtocolName: (?i).*(CBV|CerebralBloodVolume).*
    bids:
      <<: *func_dicoment_func
      suffix: cbv
    meta: *func_meta
  - provenance:
    attributes: *func_dicomattr
    bids: &func_dicoment_events         # See: schema/datatypes/func.yaml
      task: <SeriesDescription>         # NB: <ProtocolName> is consistent between SBREF and PHYSIO files but causes name clashes
      acq:
      ce:
      dir:
      rec:
      run: <<1>>
      suffix: events
    meta:
      TaskName: <SeriesDescription>
  - provenance:
    attributes: *func_dicomattr
    bids:
      <<: *func_dicoment_timeseries
      suffix: stim
    meta:
      TaskName: <ProtocolName>

  perf:       # ----------------------- All perfusion runs ---------------------
  - provenance:
    attributes: &perf_dicomattr
      Modality:
      ProtocolName:
      SeriesDescription:
      ImageType:
      SequenceName:
      SequenceVariant:
      ScanningSequence:
      MRAcquisitionType:
      SliceThickness:
      FlipAngle:
      EchoNumbers:
      EchoTime:
      EffectiveEchoTime:
      RepetitionTime:
      InPlanePhaseEncodingDirection:
    bids: &perf_dicoment_group1         # See: schema/datatypes/perf.yaml
      acq: <ProtocolName>
      rec: <SeriesDescription>
      dir:
      run: <<1>>
      suffix: asl
    meta: &perf_meta
      ArterialSpinLabelingType: "CASL / PCASL / PASL"
      PostLabelingDelay:
      BackgroundSuppression:
      M0Type: "Separate / Included / Estimate / Absent"
      RepetitionTimePreparation:
      VascularCrushing:
      AcquisitionVoxelSize:
      B0FieldSource:
      B0FieldIdentifier:
  - provenance:
    attributes:
      <<: *perf_dicomattr
      ProtocolName: (?i).*(ASL|Perfusion).*
    bids: *perf_dicoment_group1
    meta: *perf_meta
  - provenance:
    attributes:
      <<: *perf_dicomattr
      ProtocolName: (?i).*M0.?scan.*
    bids:
      <<: *perf_dicoment_group1
      suffix: m0scan
    meta: *perf_meta
  - provenance:
    attributes: *perf_dicomattr
    bids: &perf_dicoment_group2         # See: schema/datatypes/perf.yaml
      acq: <ProtocolName>
      rec: <SeriesDescription>
      dir:
      run: <<1>>
      suffix: aslcontext
    meta: *perf_meta
  - provenance:
    attributes: *perf_dicomattr
    bids: &perf_dicoment_group3         # See: schema/datatypes/perf.yaml
      acq: <ProtocolName>
      rec: <SeriesDescription>
      run: <<1>>
      suffix: asllabeling
    meta: *perf_meta
#  - provenance:
#    attributes: *perf_dicomattr
#    bids: &perf_dicoment_physio         # See: schema/datatypes/perf.yaml
#      acq: <ProtocolName>
#      rec:
#      task: <SeriesDescription>
#      recording:
#      dir:
#      run: <<1>>
#      suffix: physio
#    meta: *perf_meta

  dwi:        # ----------------------- All diffusion runs ---------------------
  - provenance:                         # The first item with empty attributes will not match anything but is used by default when changing datatype in the bidseditor GUI -> suffix = dwi
    attributes: &dwi_dicomattr
      Modality:
      ProtocolName:
      SeriesDescription:
      ImageType:
      SequenceName:
      SequenceVariant:
      ScanningSequence:
      MRAcquisitionType:
      SliceThickness:
      FlipAngle:
      EchoNumbers:
      EchoTime:
      EffectiveEchoTime:
      RepetitionTime:
      InPlanePhaseEncodingDirection:
    bids: &dwi_dicoment_DWI             # See: schema/datatypes/dwi.yaml
      acq: <ProtocolName>               # More consistent between SBREF and PHYSIO files
      rec:
      dir:
      run: <<1>>
      part: ['', mag, phase, real, imag, 0]
      suffix: dwi
    meta: &dwi_meta
      B0FieldSource:
      B0FieldIdentifier:
  - provenance:                         # First match the SBREF dwi runs (the normal dwi runs don't have SBREF in the seriesdescription)
    attributes:
      <<: *dwi_dicomattr
      SeriesDescription: (?i).*(DWI|diffusion|HARDI|DTI|dMRI|DW.?MRI).*SBREF.*
    bids: &dwi_dicoment_sbref           # See: schema/datatypes/dwi.yaml
      acq: <SeriesDescription>
      rec:
      dir:
      run: <<1>>
      part: ['', mag, phase, real, imag, 0]
      suffix: sbref
    meta: *dwi_meta
  - provenance:                         # Then match the PHYSIO runs (the normal bold runs don't have PHYSIO in the seriesdescription)
    attributes:
      <<: *dwi_dicomattr
      ProtocolName: (?i).*(DWI|diffusion|HARDI|DTI|dMRI|DW.?MRI).*
      ImageType: .*'PHYSIO'.*
    bids: &dwi_dicoment_physio          # See: schema/datatypes/dwi.yaml
      acq: <SeriesDescription>
      dir:
      run: <<1>>
      part: ['', mag, phase, real, imag, 0]
      recording:
      suffix: physio
  - provenance:
    attributes:
      <<: *dwi_dicomattr
      SeriesDescription: (?i).*(DWI|diffusion|HARDI|DTI|dMRI|DW.?MRI).*PHYSIO.*
    bids: *dwi_dicoment_physio
  - provenance:                         # Then catch the normal DWI runs
    attributes:
      <<: *dwi_dicomattr
      ProtocolName: (?i).*(DWI|diffusion|HARDI|DTI|dMRI|DW.?MRI).*
    bids: *dwi_dicoment_DWI
    meta: *dwi_meta
  - provenance:
    attributes:
      <<: *dwi_dicomattr
      ImageType: .*'DIFFUSION'.*
    bids: *dwi_dicoment_DWI
    meta: *dwi_meta

  fmap:       # ----------------------- All fieldmap runs ----------------------
  - provenance:                         # The first item with empty attributes will not match anything but is used by default when changing datatype in the bidseditor GUI -> suffix = magnitude
    attributes: &fmap_dicomattr
      Modality:
      ProtocolName:
      SeriesDescription:
      ImageType:
      SequenceName:
      SequenceVariant:
      ScanningSequence:
      MRAcquisitionType:
      SliceThickness:
      FlipAngle:
      EchoNumbers:
      EchoTime:
      EffectiveEchoTime:
      RepetitionTime:
      InPlanePhaseEncodingDirection:
    bids: &fmap_dicoment_fieldmaps      # See: schema/datatypes/fmap.yaml
      acq: <SeriesDescription>
      run: <<1>>
      suffix: magnitude1
    meta: &fmap_meta
      B0FieldIdentifier:
      IntendedFor:
  - provenance:
    attributes:
      <<: *fmap_dicomattr
      ProtocolName: (?i).*(fmap|field.?map|B0.?map).*
      ScanningSequence: GR
      EchoNumbers: '2'
      ImageType: .*'P'.*
    bids:
      <<: *fmap_dicoment_fieldmaps
      suffix: phasediff
    meta: *fmap_meta
  - provenance:
    attributes:
      <<: *fmap_dicomattr
      ProtocolName: (?i).*(fmap|field.?map|B0.?map).*
      ScanningSequence: GR
      EchoNumbers: '1'
      ImageType: .*'M'.*
    bids:
      <<: *fmap_dicoment_fieldmaps
      suffix: magnitude1
    meta: *fmap_meta
  - provenance:
    attributes:
      <<: *fmap_dicomattr
      ProtocolName: (?i).*(fmap|field.?map|B0.?map).*
      ScanningSequence: GR
      EchoNumbers: '2'
      ImageType: .*'M'.*
    bids:
      <<: *fmap_dicoment_fieldmaps
      suffix: magnitude2
    meta: *fmap_meta
  - provenance:
    attributes:
      <<: *fmap_dicomattr
      ProtocolName: (?i).*(fmap|field.?map|B0.?map).*
      ScanningSequence: GR
      EchoNumbers: '1'
      ImageType: .*'P'.*
    bids:
      <<: *fmap_dicoment_fieldmaps
      suffix: phase1
    meta: *fmap_meta
  - provenance:
    attributes:
      <<: *fmap_dicomattr
      ProtocolName: (?i).*(fmap|field.?map|B0.?map).*
      ScanningSequence: GR
      EchoNumbers: '2'
      ImageType: .*'P'.*
    bids:
      <<: *fmap_dicoment_fieldmaps
      suffix: phase2
    meta: *fmap_meta
  - provenance:
    attributes:
      <<: *fmap_dicomattr
      ProtocolName: (?i).*(fmap|field.?map|B0.?map).*
      ScanningSequence: GR
    bids:
      <<: *fmap_dicoment_fieldmaps
      suffix: fieldmap
    meta: *fmap_meta
  - provenance:
    attributes:
      <<: *fmap_dicomattr
      ProtocolName: (?i).*(fmap|field.?map|B0.?map).*
      ScanningSequence: GR
    bids:
      <<: *fmap_dicoment_fieldmaps
      suffix: magnitude
    meta: *fmap_meta
  - provenance:
    attributes:
      <<: *fmap_dicomattr
      ProtocolName: (?i).*(inverted|pepolar|_inv).*
      ScanningSequence: EP
    bids: &fmap_dicoment_PEPolar        # See: schema/datatypes/fmap.yaml
      acq: <SeriesDescription>          # NB: <ProtocolName> is consistent between SBREF and PHYSIO files but causes name clashes
      ce:
      dir: <InPlanePhaseEncodingDirection>
      run: <<1>>
      suffix: epi
    meta: *fmap_meta
  - provenance:
    attributes: *fmap_dicomattr
    bids:
      <<: *fmap_dicoment_PEPolar
      suffix: m0scan
    meta: *fmap_meta
  - provenance:
    attributes: *fmap_dicomattr
    bids: &fmap_dicoment_TB1DAM         # See: schema/datatypes/fmap.yaml
      acq: <SeriesDescription>
      ce:
      rec:
      flip:
      inv:
      part: ['', mag, phase, real, imag, 0]
      run: <<1>>
      suffix: TB1DAM
    meta: *fmap_meta
  - provenance:
    attributes: *fmap_dicomattr
    bids: &fmap_dicoment_TB1EPI         # See: schema/datatypes/fmap.yaml
      acq: <SeriesDescription>
      ce:
      rec:
      flip:
      echo:
      inv:
      part: ['', mag, phase, real, imag, 0]
      run: <<1>>
      suffix: TB1EPI
    meta: *fmap_meta
  - provenance:
    attributes: *fmap_dicomattr
    bids: &fmap_dicoment_RFFieldMaps    # See: schema/datatypes/fmap.yaml
      acq: <SeriesDescription>
      ce:
      rec:
      flip:
      echo:
      inv:
      part: ['', mag, phase, real, imag, 0]
      run: <<1>>
      suffix: TB1AFI
    meta: *fmap_meta
  - provenance:
    attributes:
      <<: *fmap_dicomattr
      ProtocolName: (?i).*B1.?map.*
      SequenceName: .*tfl.*
      ImageType: .*FLIP ANGLE MAP.*
    bids:
      <<: *fmap_dicoment_RFFieldMaps    # See: schema/datatypes/fmap.yaml & https://bids-specification.readthedocs.io/en/stable/99-appendices/11-qmri.html#tb1tfl-and-tb1rfm-specific-notes
      acq: famp
      suffix: TB1TFL
    meta: *fmap_meta
  - provenance:
    attributes:
      <<: *fmap_dicomattr
      ProtocolName: (?i).*B1map.*
      SequenceName: .*tfl.*
      ImageType: .*'M'.*
    bids:
      <<: *fmap_dicoment_RFFieldMaps    # See: schema/datatypes/fmap.yaml
      acq: anat
      suffix: TB1TFL
    meta: *fmap_meta
  - provenance:
    attributes:
      <<: *fmap_dicomattr
      ProtocolName: (?i).*RF.?map.*
      ImageType: .*'M'.*
    bids:
      <<: *fmap_dicoment_RFFieldMaps    # See: schema/datatypes/fmap.yaml
      acq: anat
      suffix: TB1RFM
    meta: *fmap_meta
  - provenance:
    attributes:
      <<: *fmap_dicomattr
      ProtocolName: (?i).*RF.?map.*
    bids:
      <<: *fmap_dicoment_RFFieldMaps    # See: schema/datatypes/fmap.yaml
      acq: famp
      suffix: TB1RFM
    meta: *fmap_meta
  - provenance:
    attributes: *fmap_dicomattr
    bids:
      <<: *fmap_dicoment_RFFieldMaps    # See: schema/datatypes/fmap.yaml
      suffix: RB1COR
    meta: *fmap_meta
  - provenance:
    attributes: *fmap_dicomattr
    bids: &fmap_dicoment_TB1SRGE        # See: schema/datatypes/fmap.yaml
      acq: <SeriesDescription>
      ce:
      rec:
      flip:
      echo:
      inv:
      part: ['', mag, phase, real, imag, 0]
      run: <<1>>
      suffix: TB1SRGE
    meta: *fmap_meta
  - provenance:
    attributes:
      <<: *fmap_dicomattr
      ProtocolName: (?i).*B1.?map.*
      ImageType: .*FLIP ANGLE MAP.*
    bids: &fmap_dicoment_parametric     # See: schema/datatypes/fmap.yaml
      acq: <SeriesDescription>
      ce:
      rec:
      run: <<1>>
      suffix: TB1map
    meta: *fmap_meta
  - provenance:
    attributes:
      <<: *fmap_dicomattr
      ProtocolName: (?i).*B1.?map.*
    bids:
      <<: *fmap_dicoment_parametric
      suffix: RB1map
    meta: *fmap_meta

  pet:        # ----------------------- All PET runs ---------------------------
  - provenance:
    attributes: &pet_dicomattr
      Modality: PT
      StudyDescription:
      SeriesDescription:
      SeriesType:
      Radiopharmaceutical:
      ReconstructionMethod:
      ImageType:
      NumberOfSlices:
      NumberOfTimeSlices:
      SliceThickness:
      PixelSpacing:
      Rows:
      Columns:
    bids: &pet_dicoment_pet             # See: schema/datatypes/pet.yaml
      task: <SeriesDescription>
      trc: <Radiopharmaceutical>
      rec: ['', acdyn, acstat, nacdyn, nacstat, 0]
      run: <<1>>
      suffix: pet
    meta: &pet_meta
      TracerName: <<Radiopharmaceutical>>
      TracerRadionuclide:
      InjectedRadioactivity: <<RadionuclideTotalDose>>
      InjectedRadioactivityUnits:
      InjectedMass:
      InjectedMassUnits:
      ModeOfAdministration:
      SpecificRadioactivity:
      SpecificRadioactivityUnits:
      TimeZero: <<RadiopharmaceuticalStartTime>>
      InjectionStart: <<ContrastBolusStartTime>>
      FrameDuration: <<ActualFrameDuration>>
      Units:
  - provenance:
    attributes: *pet_dicomattr
    bids:
      <<: *pet_dicoment_pet
      suffix: events
    meta: *pet_meta
  - provenance:
    attributes: *pet_dicomattr
    bids:
      <<: *pet_dicoment_pet
      suffix: blood
    meta: *pet_meta

  eeg:        # ----------------------- All EEG data ---------------------------
  - provenance:
    attributes:
      Modality: EEG
      ProtocolName:
      SeriesDescription:
    bids:                               # See: schema/datatypes/eeg.yaml
      acq: <ProtocolName>
      task: <SeriesDescription>
      run: <<1>>
      suffix: eeg

  ieeg:       # ----------------------- All iEEG data --------------------------
  - provenance:
    attributes:
      Modality: EEG
      ProtocolName:
      SeriesDescription:
    bids:                               # See: schema/datatypes/ieeg.yaml
      acq: <ProtocolName>
      task: <SeriesDescription>
      run: <<1>>
      suffix: ieeg

  extra_data: # ----------------------- All extra data -------------------------
  - provenance:
    attributes: &extra_data_attributes_dicom
      Modality:
      ProtocolName:
      SeriesDescription:
      ImageType:
      SequenceName:
      SequenceVariant:
      ScanningSequence:
      MRAcquisitionType:
      SliceThickness:
      FlipAngle:
      EchoNumbers:
      EchoTime:
      EffectiveEchoTime:
      RepetitionTime:
      InPlanePhaseEncodingDirection:
    bids:
      acq: <ProtocolName>
      inv:
      rec: <MRAcquisitionType><ImageType>
      ce:
      task:
      echo: <EchoNumbers>
      dir:
      run: <<1>>
      mod: <SeriesDescription>
      part: ['', mag, phase, real, imag, 0]
      suffix: <ScanningSequence>
  - provenance:
    attributes:
      <<: *anat_dicomattr
      ProtocolName: (?i).*TSE.*vfl.*
      ImageType:                        # Make an exception for this non-NORM TSE T2w-image (i.e. ['ORIGINAL', 'PRIMARY', 'M', 'ND'], the filtered 'NORM' version is saved in 'anat')
      SequenceVariant: .*'SK', 'SP'.*
      ScanningSequence: SE
    bids:
      <<: *anat_dicoment_nonparametric
      part: ['', mag, phase, real, imag, 0]
      suffix: T2w
  - provenance:                         # The last item, taken if nothing else matches
    attributes:
      <<: *extra_data_attributes_dicom
    bids:
      acq: <ProtocolName>
      rec: <MRAcquisitionType><ImageType>
      ce:
      task:
      echo: <EchoNumbers>
      dir:
      run: <<1>>
      mod: <SeriesDescription>
      part: ['', mag, phase, real, imag, 0]
      suffix: <ScanningSequence>

  exclude:    # ----------------------- Data that will be left out -------------
  - provenance:
    attributes: &leaveout_attributes_dicom
      Modality:
      ProtocolName:
      SeriesDescription:
      ImageType:
      SequenceName:
      SequenceVariant:
      ScanningSequence:
      MRAcquisitionType:
      SliceThickness:
      FlipAngle:
      EchoNumbers:
      EchoTime:
      EffectiveEchoTime:
      RepetitionTime:
      InPlanePhaseEncodingDirection:
    bids: &leaveout_bids_dicom
      acq: <ProtocolName>
      rec: <ImageType>
      task: <SeriesDescription>
      echo: <EchoNumbers>
      mod: <MRAcquisitionType>
      suffix: <ScanningSequence>
  - provenance:
    attributes:
      <<: *leaveout_attributes_dicom
      ProtocolName: (?i).*(Scout|localizer|t2_haste_sag_ipat2).*
    bids: *leaveout_bids_dicom
  - provenance:
    attributes:
      <<: *leaveout_attributes_dicom
      ImageType: .*'DERIVED'.*
      ProtocolName: (?i)((?!MP2RAGE).)*     # Make an exception for DERIVED 3D MP2RAGE UNI-images
    bids:
      <<: *leaveout_bids_dicom
      rec: DERIVED


PAR:
# --------------------------------------------------------------------------------
# PAR key-value heuristics (Philips PAR fields that are mapped to the BIDS labels)
# --------------------------------------------------------------------------------
  subject: <<filepath:/sub-(.*?)/>>    # This filesystem property extracts the subject label from the source directory. NB: Any property or attribute can be used as subject-label, e.g. <PatientID>
  session: <<filepath:/sub-.*?/ses-(.*?)/>>     # This filesystem property extracts the subject label from the source directory. NB: Any property or attribute can be used as session-label, e.g. <StudyID>

  anat:       # ----------------------- All anatomical runs --------------------
  - provenance:                         # The fullpath name of the PAR file from which the attributes are read. Serves also as a look-up key to find a run in the bidsmap
    attributes: &anat_parattr
      series_type:
      exam_name:
      protocol_name:
      tech:
      diffusion:
      fov:
      scan_resolution:
      scan_mode:
      max_slices:
      flow_compensation:
      max_echoes:
      repetition_time:
      prep_direction:
    bids: &anat_parent_nonparametric    # See: schema/datatypes/anat.yaml
      acq: <protocol_name>
      ce:
      rec: <exam_name>
      run: <<1>>
      part: ['', mag, phase, real, imag, 0]
      suffix: T1w
  - provenance:
    attributes:
      <<: *anat_parattr
      protocol_name: (?i).*(3DTFE|T1w).*
    bids: *anat_parent_nonparametric
  - provenance:
    attributes:
      <<: *anat_parattr
      protocol_name: (?i).*T2w.*
    bids:
      <<: *anat_parent_nonparametric
      suffix: T2w
  - provenance:
    attributes:
      <<: *anat_parattr
      protocol_name: (?i).*PDw.*
    bids:
      <<: *anat_parent_nonparametric
      suffix: PDw
  - provenance:
    attributes:
      <<: *anat_parattr
      protocol_name: (?i).*T2star.*
    bids:
      <<: *anat_parent_nonparametric
      suffix: T2starw
  - provenance:
    attributes:
      <<: *anat_parattr
      protocol_name: (?i).*FLAIR.*
    bids:
      <<: *anat_parent_nonparametric
      suffix: FLAIR
  - provenance:
    attributes:
      <<: *anat_parattr
      protocol_name: (?i).*Inplane.?T1.*
    bids:
      <<: *anat_parent_nonparametric
      suffix: inplaneT1
  - provenance:
    attributes:
      <<: *anat_parattr
      protocol_name: (?i).*Inplane.?T2.*
    bids:
      <<: *anat_parent_nonparametric
      suffix: inplaneT2
  - provenance:
    attributes:
      <<: *anat_parattr
      protocol_name: (?i).*PDT2.*
    bids:
      <<: *anat_parent_nonparametric
      suffix: PDT2
  - provenance:
    attributes:
      <<: *anat_parattr
      protocol_name: (?i).*ANGIO.*
    bids:
      <<: *anat_parent_nonparametric
      suffix: angio
  - provenance:
    attributes:
      <<: *anat_parattr
      protocol_name: (?i).*T1.?map.*
    bids: &anat_parent_parametric       # See: schema/datatypes/anat.yaml
      acq: <protocol_name>
      ce:
      rec: <exam_name>
      run: <<1>>
      suffix: T1map
  - provenance:
    attributes:
      <<: *anat_parattr
      protocol_name: (?i).*T2.?map.*
    bids:
      <<: *anat_parent_parametric
      suffix: T2map
  - provenance:
    attributes:
      <<: *anat_parattr
      protocol_name: (?i).*T2star.?map.*
    bids:
      <<: *anat_parent_parametric
      suffix: T2starmap
  - provenance:
    attributes:
      <<: *anat_parattr
      protocol_name: (?i).*R1.?map.*
    bids:
      <<: *anat_parent_parametric
      suffix: R1map
  - provenance:
    attributes:
      <<: *anat_parattr
      protocol_name: (?i).*R2.?map.*
    bids:
      <<: *anat_parent_parametric
      suffix: R2map
  - provenance:
    attributes:
      <<: *anat_parattr
      protocol_name: (?i).*R2star.?map.*
    bids:
      <<: *anat_parent_parametric
      suffix: R2starmap
  - provenance:
    attributes:
      <<: *anat_parattr
      protocol_name: (?i).*PD.?map.*
    bids:
      <<: *anat_parent_parametric
      suffix: PDmap
  - provenance:
    attributes:
      <<: *anat_parattr
      protocol_name: (?i).*MTR.?map.*
    bids:
      <<: *anat_parent_parametric
      suffix: MTRmap
  - provenance:
    attributes:
      <<: *anat_parattr
      protocol_name: (?i).*MT.?sat.*
    bids:
      <<: *anat_parent_parametric
      suffix: MTsat
  - provenance:
    attributes:
      <<: *anat_parattr
      protocol_name: (?i).*3DTFE.*UNI.*
      MRAcquisitionType: 3D
    bids:
      <<: *anat_parent_parametric
      suffix: UNIT1
  - provenance:
    attributes:
      <<: *anat_parattr
      protocol_name: (?i).*T1rho.*
    bids:
      <<: *anat_parent_parametric
      suffix: T1rho
  - provenance:
    attributes:
      <<: *anat_parattr
      protocol_name: (?i).*MWF.?map.*
    bids:
      <<: *anat_parent_parametric
      suffix: MWFmap
  - provenance:
    attributes:
      <<: *anat_parattr
      protocol_name: (?i).*MTV.?map.*
    bids:
      <<: *anat_parent_parametric
      suffix: MTVmap
  - provenance:
    attributes:
      <<: *anat_parattr
      protocol_name: (?i).*PDT2.?map.*
    bids:
      <<: *anat_parent_parametric
      suffix: PDT2map
  - provenance:
    attributes:
      <<: *anat_parattr
      protocol_name: (?i).*Chi.?map.*
    bids:
      <<: *anat_parent_parametric
      suffix: Chimap
  - provenance:
    attributes:
      <<: *anat_parattr
      protocol_name: (?i).*S0.?map.*
    bids:
      <<: *anat_parent_parametric
      suffix: S0map
  - provenance:
    attributes:
      <<: *anat_parattr
      protocol_name: (?i).*M0.?map.*
    bids:
      <<: *anat_parent_parametric
      suffix: M0map
  - provenance:
    attributes: *anat_parattr
    bids: &anat_parent_defacemask       # See: schema/datatypes/anat.yaml
      acq: <protocol_name>
      ce:
      rec: <exam_name>
      run: <<1>>
      mod:
      suffix: defacemask
  - provenance:
    attributes:
      <<: *anat_parattr
      protocol_name: (?i).*ME.?SE.*
    bids: &anat_parent_multiecho        # See: schema/datatypes/anat.yaml
      acq: <protocol_name>
      ce:
      rec: <exam_name>
      run: <<1>>
      echo:
      part: ['', mag, phase, real, imag, 0]
      suffix: MESE
  - provenance:
    attributes:
      <<: *anat_parattr
      protocol_name: (?i).*ME.?GRE.*
    bids:
      <<: *anat_parent_multiecho
      suffix: MEGRE
  - provenance:
    attributes:
      <<: *anat_parattr
      protocol_name: (?i).*VFA.*
    bids: &anat_parent_multiflip        # See: schema/datatypes/anat.yaml
      acq: <protocol_name>
      ce:
      rec: <exam_name>
      echo:
      run: <<1>>
      flip:
      part: ['', mag, phase, real, imag, 0]
      suffix: VFA
  - provenance:
    attributes:
      <<: *anat_parattr
      protocol_name: (?i).*IR.?T1.*
    bids: &anat_parent_multiinv         # See: schema/datatypes/anat.yaml
      acq: <protocol_name>
      ce:
      rec: <exam_name>
      run: <<1>>
      inv:
      part: ['', mag, phase, real, imag, 0]
      suffix: IRT1
  - provenance:
    attributes:
      <<: *anat_parattr
      protocol_name: (?i).*3DTFE.*INV1.*
    bids: &anat_parent_mp2rage          # See: schema/datatypes/anat.yaml
      acq: <protocol_name>
      ce:
      rec: <exam_name>
      run: <<1>>
      echo:
      flip:
      inv: 1
      part: ['', mag, phase, real, imag, 0]
      suffix: MP2RAGE
  - provenance:
    attributes:
      <<: *anat_parattr
      protocol_name: (?i).*3DTFE.*INV2.*
    bids:
      <<: *anat_parent_mp2rage
      inv: 2
  - provenance:
    attributes:
      <<: *anat_parattr
      protocol_name: (?i).*MPM.*
    bids: &anat_parent_vfamt            # See: schema/datatypes/anat.yaml
      acq: <protocol_name>
      ce:
      rec: <exam_name>
      run: <<1>>
      echo:
      flip:
      mt:
      part: ['', mag, phase, real, imag, 0]
      suffix: MPM
  - provenance:
    attributes:
      <<: *anat_parattr
      protocol_name: (?i).*MTS.*
    bids:
      <<: *anat_parent_vfamt
      suffix: MTS
  - provenance:
    attributes:
      <<: *anat_parattr
      protocol_name: (?i).*MTR.*
    bids: &anat_parent_mtr              # See: schema/datatypes/anat.yaml
      acq: <protocol_name>
      ce:
      rec: <exam_name>
      run: <<1>>
      mt:
      part: ['', mag, phase, real, imag, 0]
      suffix: MTR

  func:       # ----------------------- All functional runs --------------------
  - provenance:
    attributes: &func_parattr
      series_type:
      exam_name:
      protocol_name:
      tech:
      diffusion:
      fov:
      scan_resolution:
      scan_mode:
      max_slices:
      flow_compensation:
      max_echoes:
      repetition_time:
      prep_direction:
    bids: &func_parent_func             # See: schema/datatypes/func.yaml
      task: <exam_name>
      acq: <protocol_name>
      ce:
      dir:
      rec:
      run: <<1>>
      echo:
      part: ['', mag, phase, real, imag, 0]
      suffix: bold
    meta:
      <<: *func_meta
      TaskName: <exam_name>
  - provenance:                         # First match the SBREF bold runs (the normal bold runs don't have SBREF in the seriesdescription)
    attributes:
      <<: *func_parattr
      protocol_name: (?i).*(f.?MRI|task|BOLD|func|rest|RSN).*SBREF.*
    bids:
      <<: *func_parent_func
      suffix: sbref
    meta: *func_meta
  - provenance:                         # Then catch the bold runs themselves
    attributes:
      <<: *func_parattr
      protocol_name: (?i).*(f.?MRI|task|BOLD|func|rest|RSN).*
    bids: *func_parent_func
    meta: *func_meta
  - provenance:
    attributes:
      <<: *func_parattr
      protocol_name: (?i).*(CBV|CerebralBloodVolume).*
    bids:
      <<: *func_parent_func
      suffix: cbv
    meta: *func_meta
  - provenance:
    attributes: *func_parattr
    bids: &func_parent_events           # See: schema/datatypes/func.yaml
      task: <exam_name>
      acq: <protocol_name>
      ce:
      dir:
      rec:
      run: <<1>>
      suffix: events
    meta:
      TaskName: <exam_name>
  - provenance:
    attributes: *func_parattr
    bids: &func_parent_timeseries       # See: schema/datatypes/func.yaml
      task: <exam_name>
      acq: <protocol_name>
      ce:
      dir:
      rec:
      recording:
      run: <<1>>
      suffix: physio
    meta:
      TaskName: <exam_name>
  - provenance:
    attributes: *func_parattr
    bids:
      <<: *func_parent_timeseries
      suffix: stim
    meta:
      TaskName: <exam_name>

  perf:       # ----------------------- All perfusion runs ---------------------
  - provenance:
    attributes: &perf_parattr
      series_type:
      exam_name:
      protocol_name:
      tech:
      diffusion:
      fov:
      scan_resolution:
      scan_mode:
      max_slices:
      flow_compensation:
      max_echoes:
      repetition_time:
      prep_direction:
    bids: &perf_parent_group1           # See: schema/datatypes/perf.yaml
      acq: <protocol_name>
      rec: <exam_name>
      dir:
      run: <<1>>
      suffix: asl
    meta: *perf_meta
  - provenance:
    attributes:
      <<: *perf_parattr
      protocol_name: (?i).*(ASL|Perfusion).*
    bids: *perf_parent_group1
    meta: *perf_meta
  - provenance:
    attributes:
      <<: *perf_parattr
      protocol_name: (?i).*M0.?scan.*
    bids:
      <<: *perf_parent_group1
      suffix: m0scan
    meta: *perf_meta
  - provenance:
    attributes: *perf_parattr
    bids: &perf_parent_group2           # See: schema/datatypes/perf.yaml
      acq: <protocol_name>
      rec: <exam_name>
      dir:
      run: <<1>>
      suffix: aslcontext
    meta: *perf_meta
  - provenance:
    attributes: *perf_parattr
    bids: &perf_parent_group3           # See: schema/datatypes/perf.yaml
      acq: <protocol_name>
      rec: <exam_name>
      run: <<1>>
      suffix: asllabeling
    meta: *perf_meta

  dwi:        # ----------------------- All diffusion runs ---------------------
  - provenance:
    attributes: &dwi_parattr
      series_type:
      exam_name:
      protocol_name:
      tech:
      diffusion:
      fov:
      scan_resolution:
      scan_mode:
      max_slices:
      flow_compensation:
      max_echoes:
      repetition_time:
      prep_direction:
    bids: &dwi_parent_DWI               # See: schema/datatypes/dwi.yaml
      acq: <protocol_name>
      rec:
      dir:
      run: <<1>>
      part: ['', mag, phase, real, imag, 0]
      suffix: dwi
    meta: *dwi_meta
  - provenance:                         # First match the SBREF dwi runs (the normal dwi runs don't have SBREF in the seriesdescription)
    attributes:
      <<: *dwi_parattr
      protocol_name: (?i).*(DWI|diffusion|HARDI|DTI|dMRI|DW.?MRI).*SBREF.*
    bids: &dwi_parent_sbref             # See: schema/datatypes/dwi.yaml
      acq: <protocol_name>
      rec:
      dir:
      run: <<1>>
      part: ['', mag, phase, real, imag, 0]
      suffix: sbref
  - provenance:                         # Then catch the normal DWI runs
    attributes:
      <<: *dwi_parattr
      diffusion: '1'
    bids: *dwi_parent_DWI
    meta: *dwi_meta

  fmap:       # ----------------------- All fieldmap runs ----------------------
  - provenance:
    attributes: &fmap_parattr
      series_type:
      exam_name:
      protocol_name: (?i).*(fmap|field.?map|B0.?map).*
      tech:
      diffusion:
      fov:
      scan_resolution:
      scan_mode:
      max_slices:
      flow_compensation:
      max_echoes:
      repetition_time:
      prep_direction:
    bids: &fmap_parent_fieldmaps        # See: schema/datatypes/fmap.yaml
      acq: <protocol_name>
      run: <<1>>
      suffix: magnitude1
    meta: *fmap_meta
  - provenance:
    attributes: *fmap_parattr
    bids:
      <<: *fmap_parent_fieldmaps
      suffix: magnitude2
    meta: *fmap_meta
  - provenance:
    attributes: *fmap_parattr
    bids:
      <<: *fmap_parent_fieldmaps
      suffix: phasediff
    meta: *fmap_meta
  - provenance:
    attributes: *fmap_parattr
    bids:
      <<: *fmap_parent_fieldmaps
      suffix: phase1
    meta: *fmap_meta
  - provenance:
    attributes: *fmap_parattr
    bids:
      <<: *fmap_parent_fieldmaps
      suffix: phase2
    meta: *fmap_meta
  - provenance:
    attributes: *fmap_parattr
    bids:
      <<: *fmap_parent_fieldmaps
      suffix: fieldmap
    meta: *fmap_meta
  - provenance:
    attributes: *fmap_parattr
    bids:
      <<: *fmap_parent_fieldmaps
      suffix: magnitude
    meta: *fmap_meta
  - provenance:
    attributes: *fmap_parattr
    bids: &fmap_parent_PEPolar          # See: schema/datatypes/fmap.yaml
      acq: <protocol_name>
      ce:
      dir:
      run: <<1>>
      suffix: epi
    meta: *fmap_meta
  - provenance:
    attributes: *fmap_parattr
    bids:
      <<: *fmap_parent_PEPolar
      suffix: m0scan
    meta: *fmap_meta
  - provenance:
    attributes: *fmap_parattr
    bids: &fmap_parent_TB1DAM           # See: schema/datatypes/fmap.yaml
      acq: <protocol_name>
      ce:
      rec:
      flip:
      inv:
      part: ['', mag, phase, real, imag, 0]
      run: <<1>>
      suffix: TB1DAM
    meta: *fmap_meta
  - provenance:
    attributes: *fmap_parattr
    bids: &fmap_parent_TB1EPI           # See: schema/datatypes/fmap.yaml
      acq: <protocol_name>
      ce:
      rec:
      flip:
      echo:
      inv:
      part: ['', mag, phase, real, imag, 0]
      run: <<1>>
      suffix: TB1EPI
    meta: *fmap_meta
  - provenance:
    attributes: *fmap_parattr
    bids: &fmap_parent_RFFieldMaps      # See: schema/datatypes/fmap.yaml
      acq: <protocol_name>
      ce:
      rec:
      flip:
      echo:
      inv:
      part: ['', mag, phase, real, imag, 0]
      run: <<1>>
      suffix: TB1AFI
    meta: *fmap_meta
  - provenance:
    attributes: *fmap_parattr
    bids:
      <<: *fmap_parent_RFFieldMaps      # See: schema/datatypes/fmap.yaml
      suffix: TB1TFL
    meta: *fmap_meta
  - provenance:
    attributes: *fmap_parattr
    bids:
      <<: *fmap_parent_RFFieldMaps      # See: schema/datatypes/fmap.yaml
      suffix: TB1RFM
    meta: *fmap_meta
  - provenance:
    attributes: *fmap_parattr
    bids:
      <<: *fmap_parent_RFFieldMaps      # See: schema/datatypes/fmap.yaml
      suffix: RB1COR
    meta: *fmap_meta
  - provenance:
    attributes: *fmap_parattr
    bids: &fmap_parent_TB1SRGE          # See: schema/datatypes/fmap.yaml
      acq: <protocol_name>
      ce:
      rec:
      flip:
      echo:
      inv:
      part: ['', mag, phase, real, imag, 0]
      run: <<1>>
      suffix: TB1SRGE
    meta: *fmap_meta
  - provenance:
    attributes: *fmap_parattr
    bids: &fmap_parent_parametric
      acq: <protocol_name>
      ce:
      rec:
      run: <<1>>
      suffix: TB1map
    meta: *fmap_meta
  - provenance:
    attributes: *fmap_parattr
    bids:
      <<: *fmap_parent_parametric
      suffix: RB1map
    meta: *fmap_meta

  extra_data: # ----------------------- All extra data -------------------------
  - provenance:
    attributes:
      series_type:
      exam_name:
      protocol_name:
      tech:
      diffusion:
      fov:
      scan_resolution:
      scan_mode:
      max_slices:
      flow_compensation:
      max_echoes:
      repetition_time:
      prep_direction:
    bids:
      acq: <protocol_name><exam_name>
      inv:
      rec: <tech>
      ce:
      task:
      echo:
      dir:
      run: <<1>>
      mod:
      part: ['', mag, phase, real, imag, 0]
      suffix: <exam_name>

  exclude:    # ----------------------- Data that will be left out -------------
  - provenance:
    attributes: &leaveout_attributes_par
      series_type:
      exam_name:
      protocol_name:
      tech:
      diffusion:
      fov:
      scan_resolution:
      scan_mode:
      max_slices:
      flow_compensation:
      max_echoes:
      repetition_time:
      prep_direction:
    bids: &leaveout_bids_par
      acq: <protocol_name><exam_name>
      suffix: <series_type>
  - provenance:
    attributes:
      <<: *leaveout_attributes_par
      protocol_name: (?i).*(Scout|localizer).*
    bids: *leaveout_bids_par


SPAR:
# ---------------------------------------------------------------------------------
# SPAR key-value heuristics (Philips MRS fields that are mapped to the BIDS labels)
# ---------------------------------------------------------------------------------
  subject: <<filepath:/sub-(.*?)/>>    # This filesystem property extracts the subject label from the source directory. NB: Any property or attribute can be used as subject-label, e.g. <PatientID>
  session: <<filepath:/sub-.*?/ses-(.*?)/>>     # This filesystem property extracts the subject label from the source directory. NB: Any property or attribute can be used as session-label, e.g. <StudyID>

  mrs:        # ---------------------- All spectroscopy runs ------------------
  - provenance:                         # The fullpath name of the source file from which the attributes are read. Serves also as a look-up key to find a run in the bidsmap
    properties: *fileprop               # This is an optional (stub) entry of properties matching (could be added to any run-item)
    attributes: &mrs_sparattr           # The matching (regexp) criteria for the phys2bids -info data go in here
      examination_name:
      scan_id:
      echo_time:
      repetition_time:
      samples:
      averages:
      ap_size:
      lr_size:
      cc_size:
    bids: &mrs_sparent                  # See: https://docs.google.com/document/d/1pWCb02YNv5W-UZZja24fZrdXLm4X7knXMiZI7E2z7mY/
      task:
      acq:
      inv:
      nuc:
      vox:
      type:
      run: <<1>>                        # This will be updated during bidscoiner runtime (as it depends on the already existing files)
      suffix: press
    meta:                               # This is an optional entry for meta-data dictionary that will be appended to the json sidecar files produced by dcm2niix

  extra_data: # ----------------------- All extra data -------------------------
  - provenance:
    attributes: *mrs_sparattr
    bids: *mrs_sparent
    meta:

  exclude:    # ----------------------- Data that will be left out -------------
  - provenance:
    attributes: *mrs_sparattr
    bids: *mrs_sparent
    meta:


Twix:
# ---------------------------------------------------------------------------------
# Twix key-value heuristics (Siemens MRS fields that are mapped to the BIDS labels)
# ---------------------------------------------------------------------------------
  subject: <<filepath:/sub-(.*?)/>>    # This filesystem property extracts the subject label from the source directory. NB: Any property or attribute can be used as subject-label, e.g. <PatientID>
  session: <<filepath:/sub-.*?/ses-(.*?)/>>     # This filesystem property extracts the subject label from the source directory. NB: Any property or attribute can be used as session-label, e.g. <StudyID>

  mrs:        # ---------------------- All spectroscopy runs ------------------
  - provenance:                         # The fullpath name of the source file from which the attributes are read. Serves also as a look-up key to find a run in the bidsmap
    properties: *fileprop               # This is an optional (stub) entry of properties matching (could be added to any run-item)
    attributes: &mrs_twixattr           # The matching (regexp) criteria for the phys2bids -info data go in here
      Modality:
      ProtocolName:
      SeriesDescription:
      ImageType:
      SequenceName:
      SequenceVariant:
      ScanningSequence:
      MRAcquisitionType:
      SliceThickness:
      FlipAngle:
      EchoNumbers:
      EchoTime:
      EffectiveEchoTime:
      RepetitionTime:
    bids: &mrs_twixent                  # See: https://docs.google.com/document/d/1pWCb02YNv5W-UZZja24fZrdXLm4X7knXMiZI7E2z7mY/
      task:
      acq:
      inv:
      nuc:
      vox:
      type:
      run: <<1>>                        # This will be updated during bidscoiner runtime (as it depends on the already existing files)
      suffix: mrs
    meta:                               # This is an optional entry for meta-data dictionary that will be appended to the json sidecar files produced by dcm2niix
  - provenance:
    attributes:
      <<: *mrs_twixattr
      SequenceName: .*
    bids:
      <<: *mrs_twixent
      suffix: press
    meta:

  extra_data: # ----------------------- All extra data -------------------------
  - provenance:
    attributes: *mrs_twixattr
    bids: *mrs_twixent
    meta:

  exclude:    # ----------------------- Data that will be left out -------------
  - provenance:
    attributes: *mrs_twixattr
    bids: *mrs_twixent
    meta:


Pfile:
# ------------------------------------------------------------------------------
# P-file key-value heuristics (GE MRS fields that are mapped to the BIDS labels)
# ------------------------------------------------------------------------------
  subject: <<filepath:/sub-(.*?)/>>    # This filesystem property extracts the subject label from the source directory. NB: Any property or attribute can be used as subject-label, e.g. <PatientID>
  session: <<filepath:/sub-.*?/ses-(.*?)/>>     # This filesystem property extracts the subject label from the source directory. NB: Any property or attribute can be used as session-label, e.g. <StudyID>

  mrs:        # ---------------------- All spectroscopy runs ------------------
  - provenance:                         # The fullpath name of the source file from which the attributes are read. Serves also as a look-up key to find a run in the bidsmap
    attributes: &mrs_p7attr             # The matching (regexp) criteria for spec2nii2bids go in here
      rhr_rh_logo:                      # INVALIDNMR
      rhr_rh_navs:                      # 8
      rhr_rh_nframes:                   # 14
      rhr_rh_frame_size:                # 4096
      rhr_rh_point_size:                # 4
      rhr_rh_da_xres:                   # 4096
      rhr_rh_da_yres:                   # 15
      rhr_spectral_width:               # 5000.0
      rhr_csi_dims:                     # 0
      rhr_xcsi:                         # 1
      rhr_ycsi:                         # 1
      rhr_zcsi:                         # 1
      rhr_roilenx:                      # 20.0
      rhr_roileny:                      # 20.0
      rhr_roilenz:                      # 20.0
      rhe_magstrength:                  # 30000
      rhs_se_desc:                      # PRESS ACC TE 30ms
      rhi_scanspacing:                  # 20.0
      rhi_nex:                          # 8.0
      rhi_tr:                           # 3000000
      rhi_ti:                           # 0
      rhi_te:                           # 30000
      rhi_mr_flip:                      # 90
      rhi_psdname:                      # PROBE-P
      rhi_cname:                        # 8HRBRAIN
    bids: &mrs_p7fileent                # See: https://docs.google.com/document/d/1pWCb02YNv5W-UZZja24fZrdXLm4X7knXMiZI7E2z7mY/
      task:
      acq:
      inv:
      nuc:
      vox:
      type:
      run: <<1>>                        # This will be updated during bidscoiner runtime (as it depends on the already existing files)
      suffix: mrs
    meta:                               # This is an optional entry for meta-data dictionary that will be appended to the json sidecar files produced by dcm2niix
  - provenance:                         # The fullpath name of the source file from which the attributes are read. Serves also as a look-up key to find a run in the bidsmap
    attributes:
      <<: *mrs_p7attr                   # The matching (regexp) criteria for spec2nii2bids go in here
      rhs_se_desc: .*PRESS.*
    bids:
      <<: *mrs_p7fileent                # See: https://docs.google.com/document/d/1pWCb02YNv5W-UZZja24fZrdXLm4X7knXMiZI7E2z7mY/
      suffix: press
    meta:                               # This is an optional entry for meta-data dictionary that will be appended to the json sidecar files produced by dcm2niix

  extra_data: # ----------------------- All extra data -------------------------
  - provenance:
    attributes: *mrs_p7attr
    bids: *mrs_p7fileent
    meta:

  exclude:    # ----------------------- Data that will be left out -------------
  - provenance:
    attributes: *mrs_p7attr
    bids: *mrs_p7fileent
    meta:


#Physio:
## --------------------------------------------------------------------------------
## Physio key-value heuristics (phys2bids -info data) that are mapped to the BIDS labels)
## --------------------------------------------------------------------------------
#  subject: <<filepath:/sub-(.*?)/>>    # This filesystem property extracts the subject label from the source directory. NB: Any property or attribute can be used as subject-label, e.g. <PatientID>
#  session: <<filepath:/sub-.*?/ses-(.*?)/>>     # This filesystem property extracts the subject label from the source directory. NB: Any property or attribute can be used as session-label, e.g. <StudyID>
#
#  func:       # ----------------------- All functional runs --------------------
#  - provenance:                         # The fullpath name of the source file from which the attributes are read. Serves also as a look-up key to find a run in the bidsmap
#    properties: *fileprop               # This is an optional (stub) entry of properties matching (could be added to any run-item)
#    attributes: &attributes_physio      # The matching (regexp) criteria for the phys2bids -info data go in here
#      ch_num:
#      filetype:
#      freq:
#      ch_name:
#      units:
#      trigger_idx:
#    bids: &bids_physio
#      task: <descrip>
#      acq:
#      ce:
#      dir:
#      rec:
#      run: <<1>>                        # This will be updated during bidscoiner runtime (as it depends on the already existing files)
#      recording:
#      suffix: physio
#    meta:                               # This is an optional entry for meta-data dictionary that will be appended to the json sidecar files produced by dcm2niix
#      TriggerChannel: <<trigger_idx>>
#      ExpectedTimepoints: <<num_timepoints_found>>
#      Pad: 9
#      ChannelNames: <<ch_name>>
#      Threshold: <<thr>>
#      TimeOffset: <<time_offset>>
#      StartTime: <<time_offset>>
#
#  extra_data: # ----------------------- All extra data -------------------------
#  - provenance:
#    attributes: *attributes_physio
#    bids: *bids_physio
#    meta:
#
#  exclude:    # ----------------------- Data that will be left out -------------
#  - provenance:
#    attributes:
#      ch_num:
#      filetype:
#      freq:
#      ch_name:
#      units:
#      trigger_idx:
#    bids: *bids_physio
#    meta:


Nibabel:
# --------------------------------------------------------------------------------
# Nibabel key-value heuristics (header fields that are mapped to the BIDS labels)
# --------------------------------------------------------------------------------
  subject: <<filepath:/sub-(.*?)/>>    # This filesystem property extracts the subject label from the source directory. NB: Any property or attribute can be used as subject-label, e.g. <PatientID>
  session: <<filepath:/sub-.*?/ses-(.*?)/>>     # This filesystem property extracts the subject label from the source directory. NB: Any property or attribute can be used as session-label, e.g. <StudyID>

  anat:       # ----------------------- All anatomical runs --------------------
  - provenance:                         # The fullpath name of the DICOM file from which the attributes are read. Serves also as a look-up key to find a run in the bidsmap
    properties: *fileprop
    attributes: &nibattr                # An empty / non-matching reference dictionary that can be derefenced in other run-items of this data type
      dim:
      dim_info:
      pixdim:
#      descrip:                         # Unfortunately dcm2niix save the AcquisitionTime in here :-(
      intent_name:
      Modality:
      ProtocolName:
      SeriesDescription:
      ImageType:
      SequenceName:
      SequenceVariant:
      ScanningSequence:
      MRAcquisitionType:
      SliceThickness:
      FlipAngle:
      EchoTime:
      RepetitionTime:
      InPlanePhaseEncodingDirectionDICOM:
    bids: &anat_nibent_nonparametric    # See: schema/datatypes/anat.yaml
      acq: <descrip>                    # This will be expanded by the bidsmapper (so the user can edit it)
      ce:
      rec:
      run: <<1>>                        # This will be updated during bidscoiner runtime (as it depends on the already existing files)
      part: ['', mag, phase, real, imag, 0]
      suffix: T1w
    meta:                               # This is an optional entry for meta-data that will be appended to the json sidecar files produced by dcm2niix
  - provenance:
    properties:
      <<: *fileprop
      filename: (?i).*(MPRAGE|T1w).*
    attributes: *nibattr
    bids: *anat_nibent_nonparametric
  - provenance:
    properties:
      <<: *fileprop
      filename: (?i).*T2w.*
    attributes: *nibattr
    bids:
      <<: *anat_nibent_nonparametric
      suffix: T2w
  - provenance:
    properties:
      <<: *fileprop
      filename: .*PDw.*
    attributes: *nibattr
    bids:
      <<: *anat_nibent_nonparametric
      suffix: PDw
  - provenance:
    properties:
      <<: *fileprop
      filename: (?i).*T2star.*
    attributes: *nibattr
    bids:
      <<: *anat_nibent_nonparametric
      suffix: T2starw
  - provenance:
    properties:
      <<: *fileprop
      filename: (?i).*FLAIR.*
    attributes: *nibattr
    bids:
      <<: *anat_nibent_nonparametric
      suffix: FLAIR
  - provenance:
    properties:
      <<: *fileprop
      filename: (?i).*Inplane.?T1.*
    attributes: *nibattr
    bids:
      <<: *anat_nibent_nonparametric
      suffix: inplaneT1
  - provenance:
    properties:
      <<: *fileprop
      filename: (?i).*Inplane.?T2.*
    attributes: *nibattr
    bids:
      <<: *anat_nibent_nonparametric
      suffix: inplaneT2
  - provenance:
    properties:
      <<: *fileprop
      filename: .*PDT2.*
    attributes: *nibattr
    bids:
      <<: *anat_nibent_nonparametric
      suffix: PDT2
  - provenance:
    properties:
      <<: *fileprop
      filename: (?i).*ANGIO.*
    attributes: *nibattr
    bids:
      <<: *anat_nibent_nonparametric
      suffix: angio
  - provenance:
    properties:
      <<: *fileprop
      filename: (?i).*T1.?map.*
    attributes: *nibattr
    bids: &anat_nibent_parametric       # See: schema/datatypes/anat.yaml
      acq: <descrip>
      ce:
      rec:
      run: <<1>>
      suffix: T1map
  - provenance:
    properties:
      <<: *fileprop
      filename: (?i).*T2.?map.*
    attributes: *nibattr
    bids:
      <<: *anat_nibent_parametric
      suffix: T2map
  - provenance:
    properties:
      <<: *fileprop
      filename: (?i).*T2star.?map.*
    attributes: *nibattr
    bids:
      <<: *anat_nibent_parametric
      suffix: T2starmap
  - provenance:
    properties:
      <<: *fileprop
      filename: (?i).*R1.?map.*
    attributes: *nibattr
    bids:
      <<: *anat_nibent_parametric
      suffix: R1map
  - provenance:
    properties:
      <<: *fileprop
      filename: (?i).*R2.?map.*
    attributes: *nibattr
    bids:
      <<: *anat_nibent_parametric
      suffix: R2map
  - provenance:
    properties:
      <<: *fileprop
      filename: (?i).*R2star.?map.*
    attributes: *nibattr
    bids:
      <<: *anat_nibent_parametric
      suffix: R2starmap
  - provenance:
    properties:
      <<: *fileprop
      filename: (?i).*PD.?map.*
    attributes: *nibattr
    bids:
      <<: *anat_nibent_parametric
      suffix: PDmap
  - provenance:
    properties:
      <<: *fileprop
      filename: (?i).*MTR.?map.*
    attributes: *nibattr
    bids:
      <<: *anat_nibent_parametric
      suffix: MTRmap
  - provenance:
    properties:
      <<: *fileprop
      filename: (?i).*MT.?sat.*
    attributes: *nibattr
    bids:
      <<: *anat_nibent_parametric
      suffix: MTsat
  - provenance:
    properties:
      <<: *fileprop
      filename: (?i).*(MP2RAGE|UNIT1).*
    attributes: *nibattr
    bids:
      <<: *anat_nibent_parametric
      suffix: UNIT1
  - provenance:
    properties:
      <<: *fileprop
      filename: (?i).*T1rho.*
    attributes: *nibattr
    bids:
      <<: *anat_nibent_parametric
      suffix: T1rho
  - provenance:
    properties:
      <<: *fileprop
      filename: (?i).*MWF.?map.*
    attributes: *nibattr
    bids:
      <<: *anat_nibent_parametric
      suffix: MWFmap
  - provenance:
    properties:
      <<: *fileprop
      filename: (?i).*MTV.?map.*
    attributes: *nibattr
    bids:
      <<: *anat_nibent_parametric
      suffix: MTVmap
  - provenance:
    properties:
      <<: *fileprop
      filename: (?i).*PDT2.?map.*
    attributes: *nibattr
    bids:
      <<: *anat_nibent_parametric
      suffix: PDT2map
  - provenance:
    properties:
      <<: *fileprop
      filename: (?i).*Chi.?map.*
    attributes: *nibattr
    bids:
      <<: *anat_nibent_parametric
      suffix: Chimap
  - provenance:
    properties:
      <<: *fileprop
      filename: (?i).*S0.?map.*
    attributes: *nibattr
    bids:
      <<: *anat_nibent_parametric
      suffix: S0map
  - provenance:
    properties:
      <<: *fileprop
      filename: (?i).*M0.?map.*
    attributes: *nibattr
    bids:
      <<: *anat_nibent_parametric
      suffix: M0map
  - provenance:
    properties: *fileprop
    attributes: *nibattr
    bids: &anat_nibent_defacemask       # See: schema/datatypes/anat.yaml
      acq: <descrip>
      ce:
      rec:
      run: <<1>>
      mod:
      suffix: defacemask
  - provenance:
    properties:
      <<: *fileprop
      filename: (?i).*ME.?SE.*
    attributes: *nibattr
    bids: &anat_nibent_multiecho        # See: schema/datatypes/anat.yaml
      acq: <descrip>
      ce:
      rec:
      run: <<1>>
      echo:
      part: ['', mag, phase, real, imag, 0]
      suffix: MESE
  - provenance:
    properties:
      <<: *fileprop
      filename: (?i).*ME.?GRE.*
    attributes: *nibattr
    bids:
      <<: *anat_nibent_multiecho
      suffix: MEGRE
  - provenance:
    properties:
      <<: *fileprop
      filename: (?i).*VFA.*
    attributes: *nibattr
    bids: &anat_nibent_multiflip        # See: schema/datatypes/anat.yaml
      acq: <descrip>
      ce:
      rec:
      echo:
      run: <<1>>
      flip:
      part: ['', mag, phase, real, imag, 0]
      suffix: VFA
  - provenance:
    properties:
      <<: *fileprop
      filename: (?i).*IR.?T1.*
    attributes: *nibattr
    bids: &anat_nibent_multiinv         # See: schema/datatypes/anat.yaml
      acq: <descrip>
      ce:
      rec:
      run: <<1>>
      inv:
      part: ['', mag, phase, real, imag, 0]
      suffix: IRT1
  - provenance:
    properties:
      <<: *fileprop
      filename: (?i).*(MP2RAGE|INV1).*
    attributes: *nibattr
    bids: &anat_nibent_mp2rage           # See: schema/datatypes/anat.yaml
      acq: <descrip>
      ce:
      rec:
      run: <<1>>
      echo:
      flip:
      inv: 1
      part: ['', mag, phase, real, imag, 0]
      suffix: MP2RAGE
  - provenance:
    properties:
      <<: *fileprop
      filename: (?i).*(MP2RAGE|INV2).*
    attributes: *nibattr
    bids:
      <<: *anat_nibent_mp2rage
      inv: 2
  - provenance:
    properties:
      <<: *fileprop
      filename: (?i).*MPM.*
    attributes: *nibattr
    bids: &anat_nibent_vfamt            # See: schema/datatypes/anat.yaml
      acq: <descrip>
      ce:
      rec:
      run: <<1>>
      echo:
      flip:
      mt:
      part: ['', mag, phase, real, imag, 0]
      suffix: MPM
  - provenance:
    properties:
      <<: *fileprop
      filename: (?i).*MTS.*
    attributes: *nibattr
    bids:
      <<: *anat_nibent_vfamt
      suffix: MTS
  - provenance:
    properties:
      <<: *fileprop
      filename: (?i).*MTR.*
    attributes: *nibattr
    bids: &anat_nibent_mtr              # See: schema/datatypes/anat.yaml
      acq: <SeriesDescription>
      ce:
      rec:
      run: <<1>>
      mt:
      part: ['', mag, phase, real, imag, 0]
      suffix: MTR

  func:       # ----------------------- All functional runs --------------------
  - provenance:                         # The first item with empty attributes will not match anything but is used by default when changing datatype in the bidseditor GUI -> suffix = bold
    properties: *fileprop
    attributes: *nibattr
    bids: &func_nibent_func             # See: schema/datatypes/func.yaml
      task:
      acq: <descrip>
      ce:
      dir:
      rec:
      run: <<1>>
      echo:
      part: ['', mag, phase, real, imag, 0]
      suffix: bold
    meta: *func_meta
  - provenance:                         # First match the SBREF bold runs (the normal bold runs won't have SBREF in the name)
    properties:
      <<: *fileprop
      filename: (?i).*(f.?MRI|task|BOLD|func|rest|RSN|CMRR.*_TR).*SBREF.*
    attributes: *nibattr
    bids:
      <<: *func_nibent_func
      suffix: sbref
    meta: *func_meta
  - provenance:
    properties: *fileprop
    attributes: *nibattr
    bids: &func_nibent_timeseries       # See: schema/datatypes/func.yaml
      task: <descrip>
      acq:
      ce:
      dir:
      rec:
      recording:
      run: <<1>>
      suffix: physio
    meta:
      TaskName:
  - provenance:                         # Then catch the bold runs themselves
    properties:
      <<: *fileprop
      filename: (?i).*(f.?MRI|task|BOLD|func|rest|RSN|CMRR.*_TR).*
    attributes: *nibattr
    bids: *func_nibent_func
    meta: *func_meta
  - provenance:
    properties:
      <<: *fileprop
      filename: (?i).*(CBV|CerebralBloodVolume).*
    attributes: *nibattr
    bids:
      <<: *func_nibent_func
      suffix: cbv
    meta: *func_meta
  - provenance:
    properties: *fileprop
    attributes: *nibattr
    bids: &func_nibent_events           # See: schema/datatypes/func.yaml
      task: <descrip>
      acq:
      ce:
      dir:
      rec:
      run: <<1>>
      suffix: events
    meta:
      TaskName:
  - provenance:
    properties: *fileprop
    attributes: *nibattr
    bids:
      <<: *func_nibent_timeseries
      suffix: stim
    meta:
      TaskName:

  perf:       # ----------------------- All perfusion runs ---------------------
  - provenance:
    properties: *fileprop
    attributes: *nibattr
    bids: &perf_nibent_group1           # See: schema/datatypes/perf.yaml
      acq: <descrip>
      rec:
      dir:
      run: <<1>>
      suffix: asl
    meta: *perf_meta
  - provenance:
    properties:
      <<: *fileprop
      filename: (?i).*(ASL|Perfusion).*
    attributes: *nibattr
    bids: *perf_nibent_group1
    meta: *perf_meta
  - provenance:
    properties:
      <<: *fileprop
      filename: (?i).*M0.?scan.*
    attributes: *nibattr
    bids:
      <<: *perf_nibent_group1
      suffix: m0scan
    meta: *perf_meta
  - provenance:
    properties: *fileprop
    attributes: *nibattr
    bids: &perf_nibent_group2           # See: schema/datatypes/perf.yaml
      acq: <descrip>
      rec:
      dir:
      run: <<1>>
      suffix: aslcontext
    meta: *perf_meta
  - provenance:
    properties: *fileprop
    attributes: *nibattr
    bids: &perf_nibent_group3           # See: schema/datatypes/perf.yaml
      acq: <descrip>
      rec:
      run: <<1>>
      suffix: asllabeling
    meta: *perf_meta
#  - provenance:
#    properties: *fileprop
#    attributes: *nibattr
#    bids: &perf_nibent_physio           # See: schema/datatypes/perf.yaml
#      task: <descrip>
#      acq:
#      rec:
#      recording:
#      dir:
#      run: <<1>>
#      suffix: physio
#    meta: *perf_meta

  dwi:        # ----------------------- All diffusion runs ---------------------
  - provenance:
    properties: *fileprop
    attributes: *nibattr
    bids: &dwi_nibent_DWI               # See: schema/datatypes/dwi.yaml
      acq: <descrip>
      rec:
      dir:
      run: <<1>>
      part: ['', mag, phase, real, imag, 0]
      suffix: dwi
    meta: *dwi_meta
  - provenance:                         # First catch the SBREF runs
    properties:
      <<: *fileprop
      filename: (?i).*(DWI|diffusion|HARDI|DTI|dMRI|DW.?MRI).*SBREF.*
    attributes: *nibattr
    bids: &dwi_nibent_sbref             # See: schema/datatypes/dwi.yaml
      acq: <descrip>
      rec:
      dir:
      run: <<1>>
      part: ['', mag, phase, real, imag, 0]
      suffix: sbref
    meta: *dwi_meta
  - provenance:                         # Then catch the normal DWI runs
    properties:
      <<: *fileprop
      filename: (?i).*(DWI|diffusion|HARDI|DTI|dMRI|DW.?MRI).*
    attributes: *nibattr
    bids: *dwi_nibent_DWI
    meta: *dwi_meta
  - provenance:
    properties: *fileprop
    attributes: *nibattr
    bids: &dwi_nibent_physio            # See: schema/datatypes/dwi.yaml
      acq: <descrip>
      dir:
      run: <<1>>
      part: ['', mag, phase, real, imag, 0]
      recording:
      suffix: physio

  fmap:       # ----------------------- All fieldmap runs ----------------------
  - provenance:                         # The first item with empty attributes will not match anything but is used by default when changing datatype in the bidseditor GUI -> suffix = magnitude
    properties:
      <<: *fileprop
      filename: (?i).*magnitude1.*
    attributes: *nibattr
    bids: &fmap_nibent_fieldmaps        # See: schema/datatypes/fmap.yaml
      acq: <descrip>
      run: <<1>>
      suffix: magnitude1
    meta: *fmap_meta
  - provenance:
    properties:
      <<: *fileprop
      filename: (?i).*magnitude2.*
    attributes: *nibattr
    bids:
      <<: *fmap_nibent_fieldmaps
      suffix: magnitude2
    meta: *fmap_meta
  - provenance:
    properties:
      <<: *fileprop
      filename: (?i).*magnitude.*
    attributes: *nibattr
    bids:
      <<: *fmap_nibent_fieldmaps
      suffix: magnitude
    meta: *fmap_meta
  - provenance:
    properties:
      <<: *fileprop
      filename: (?i).*(fmap|field.?map|B0.?map|phasediff).*
    attributes: *nibattr
    bids:
      <<: *fmap_nibent_fieldmaps
      suffix: phasediff
    meta: *fmap_meta
  - provenance:
    properties:
      <<: *fileprop
      filename: (?i).*(fmap|field.?map|B0.?map).*phase.*
    attributes: *nibattr
    bids:
      <<: *fmap_nibent_fieldmaps
      suffix: phase1
    meta: *fmap_meta
  - provenance:
    properties: *fileprop
    attributes: *nibattr
    bids:
      <<: *fmap_nibent_fieldmaps
      suffix: phase2
    meta: *fmap_meta
  - provenance:
    properties:
      <<: *fileprop
      filename: (?i).*(fmap|field.?map|B0.?map).*
    attributes: *nibattr
    bids:
      <<: *fmap_nibent_fieldmaps
      suffix: fieldmap
    meta: *fmap_meta
  - provenance:
    properties:
      <<: *fileprop
      filename: (?i).*(inverted|pepolar|_inv).*
    attributes: *nibattr
    bids: &fmap_nibent_PEPolar          # See: schema/datatypes/fmap.yaml
      acq: <descrip>
      ce:
      dir:
      run: <<1>>
      suffix: epi
    meta: *fmap_meta
  - provenance:
    properties:
      <<: *fileprop
      filename: (?i).*m0scan.*
    attributes: *nibattr
    bids:
      <<: *fmap_nibent_PEPolar
      suffix: m0scan
    meta: *fmap_meta
  - provenance:
    properties:
      <<: *fileprop
      filename: (?i).*TB1DAM.*
    attributes: *nibattr
    bids: &fmap_nibent_TB1DAM           # See: schema/datatypes/fmap.yaml
      acq: <descrip>
      ce:
      rec:
      flip:
      inv:
      part: ['', mag, phase, real, imag, 0]
      run: <<1>>
      suffix: TB1DAM
    meta: *fmap_meta
  - provenance:
    properties:
      <<: *fileprop
      filename: (?i).*TB1EPI.*
    attributes: *nibattr
    bids: &fmap_nibent_TB1EPI           # See: schema/datatypes/fmap.yaml
      acq: <descrip>
      ce:
      rec:
      flip:
      echo:
      inv:
      part: ['', mag, phase, real, imag, 0]
      run: <<1>>
      suffix: TB1EPI
    meta: *fmap_meta
  - provenance:
    properties:
      <<: *fileprop
      filename: (?i).*TB1AFI.*
    attributes: *nibattr
    bids: &fmap_nibent_RFFieldMaps      # See: schema/datatypes/fmap.yaml
      acq: <descrip>
      ce:
      rec:
      flip:
      echo:
      inv:
      part: ['', mag, phase, real, imag, 0]
      run: <<1>>
      suffix: TB1AFI
    meta: *fmap_meta
  - provenance:
    properties:
      <<: *fileprop
      filename: (?i).*TB1TFL.*
    attributes: *nibattr
    bids:
      <<: *fmap_nibent_RFFieldMaps     # See: schema/datatypes/fmap.yaml & https://bids-specification.readthedocs.io/en/stable/99-appendices/11-qmri.html#tb1tfl-and-tb1rfm-specific-notes
      acq: famp
      suffix: TB1TFL
    meta: *fmap_meta
  - provenance:
    properties:
      <<: *fileprop
      filename: (?i).*TB1RFM.*
    attributes: *nibattr
    bids:
      <<: *fmap_nibent_RFFieldMaps    # See: schema/datatypes/fmap.yaml
      acq: anat
      suffix: TB1RFM
    meta: *fmap_meta
  - provenance:
    properties:
      <<: *fileprop
      filename: (?i).*RB1COR.*
    attributes: *nibattr
    bids:
      <<: *fmap_nibent_RFFieldMaps    # See: schema/datatypes/fmap.yaml
      suffix: RB1COR
    meta: *fmap_meta
  - provenance:
    properties:
      <<: *fileprop
      filename: (?i).*TB1SRGE.*
    attributes: *nibattr
    bids: &fmap_nibent_TB1SRGE        # See: schema/datatypes/fmap.yaml
      acq: <descrip>
      ce:
      rec:
      flip:
      echo:
      inv:
      part: ['', mag, phase, real, imag, 0]
      run: <<1>>
      suffix: TB1SRGE
    meta: *fmap_meta
  - provenance:
    properties:
      <<: *fileprop
      filename: (?i)(.*TB1.?|FLIP.?ANGLE)map.*
    attributes: *nibattr
    bids: &fmap_nibent_parametric     # See: schema/datatypes/fmap.yaml
      acq: <descrip>
      ce:
      rec:
      run: <<1>>
      suffix: TB1map
    meta: *fmap_meta
  - provenance:
    properties:
      <<: *fileprop
      filename: (?i).*RB1.?map.*
    attributes: *nibattr
    bids:
      <<: *fmap_nibent_parametric
      suffix: RB1map
    meta: *fmap_meta

  extra_data: # ----------------------- All extra data -------------------------
  - provenance:
    properties: *fileprop
    attributes: *nibattr
    bids:
      acq: <descrip>
      inv:
      rec:
      ce:
      task:
      echo:
      dir:
      run: <<1>>
      mod:
      part: ['', mag, phase, real, imag, 0]
      suffix:

  exclude:    # ----------------------- Data that will be left out -------------
  - provenance:
    properties: *fileprop
    attributes: *nibattr
    bids:
      acq: <ProtocolName>
      rec: <descrip><ImageType>
      task: <SeriesDescription>
      echo: <EchoNumbers>
      suffix: <ScanningSequence>
  - provenance:
    properties:
      <<: *fileprop
      filename: (?i).*(Scout|localizer|t2_haste_sag_ipat2).*
    attributes: *nibattr
    bids:
<<<<<<< HEAD
      acq: <descrip>
      suffix:

PET:
  # We use this to catalog PET files if they are preset, there is some overlap with
  # pet in DICOM above, but we're going to worry about that later as we will only
  # use this PET section if pet2bids is installed
  subject: <<filepath:/sub-(.*?)/>>   # This filesystem property extracts the subject label from the source directory. NB: Any property or attribute can be used as subject-label, e.g. <PatientID>
  session: <<filepath:/sub-.*?/ses-(.*?)/>>

  pet: # ----------------------- All PET runs ---------------------------
    - provenance:
      attributes: *pet_dicomattr
      bids: *pet_dicoment_pet             # See: schema/datatypes/pet.yaml
      meta: *pet_meta
    - provenance:
      attributes: *pet_dicomattr
      bids:
        <<: *pet_dicoment_pet
        suffix: events
      meta: *pet_meta
    - provenance:
      attributes: *pet_dicomattr
      bids:
        << : *pet_dicoment_pet
        suffix: blood
      meta: *pet_meta
=======
      acq: <ProtocolName>
      rec: <descrip><ImageType>
      task: <SeriesDescription>
      echo: <EchoNumbers>
      suffix: <ScanningSequence>
>>>>>>> c6d26367
<|MERGE_RESOLUTION|>--- conflicted
+++ resolved
@@ -2757,9 +2757,11 @@
       filename: (?i).*(Scout|localizer|t2_haste_sag_ipat2).*
     attributes: *nibattr
     bids:
-<<<<<<< HEAD
-      acq: <descrip>
-      suffix:
+      acq: <ProtocolName>
+      rec: <descrip><ImageType>
+      task: <SeriesDescription>
+      echo: <EchoNumbers>
+      suffix: <ScanningSequence>
 
 PET:
   # We use this to catalog PET files if they are preset, there is some overlap with
@@ -2784,11 +2786,4 @@
       bids:
         << : *pet_dicoment_pet
         suffix: blood
-      meta: *pet_meta
-=======
-      acq: <ProtocolName>
-      rec: <descrip><ImageType>
-      task: <SeriesDescription>
-      echo: <EchoNumbers>
-      suffix: <ScanningSequence>
->>>>>>> c6d26367
+      meta: *pet_meta